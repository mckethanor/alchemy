--- conflicted
+++ resolved
@@ -25,16 +25,7 @@
     nil
   end
 
-<<<<<<< HEAD
-  # Created response
-  def rate_info(%{status_code: 201, headers: h}) do
-    h |> Enum.into(%{}) |> parse_headers
-  end
-
-  def rate_info(%{status_code: 200, headers: h}) do
-=======
   def rate_info(%{status_code: status_code, headers: h}) when status_code in [200, 201] do
->>>>>>> 2d8749a6
     h |> Enum.into(%{}) |> parse_headers
   end
 
